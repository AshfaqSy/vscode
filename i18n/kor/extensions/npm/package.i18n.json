--- conflicted
+++ resolved
@@ -12,23 +12,15 @@
 	"config.npm.runSilent": " `--silent` 옵션으로 npm 명령 실행.",
 	"config.npm.packageManager": "스크립트를 실행하는 데 사용하는 패키지 관리자.",
 	"config.npm.exclude": "자동 스크립트 검색에서 제외할 폴더에 대한 Glob 패턴을 구성합니다.",
-<<<<<<< HEAD
-	"npm.parseError": "Npm 작업 검색: {0} 파일을 구문 분석하지 못했습니다.",
-	"taskdef.script": "사용자 지정할 npm 스크립트입니다.",
-=======
 	"config.npm.enableScriptExplorer": "npm 스크립트에 대한 탐색기 뷰를 사용하도록 설정합니다.",
 	"config.npm.scriptExplorerAction": "스크립트 탐색기에서 사용되는 기본 클릭 동작으로 '열기' 또는 '실행'이며, 기본값은 '열기'입니다.",
 	"npm.parseError": "Npm 작업 검색: {0} 파일을 구문 분석하지 못했습니다.",
 	"taskdef.script": "사용자 지정할 npm 스크립트입니다.",
 	"taskdef.path": "스크립트를 제공하는 package.json 파일의 폴더 경로이며 생략할 수 있습니다.",
 	"view.name": "Npm 스크립트",
->>>>>>> 8647b7c1
 	"command.refresh": "새로 고침",
+	"command.run": "실행",
 	"command.debug": "디버그",
-<<<<<<< HEAD
-	"command.openScript": "열기"
-=======
 	"command.openScript": "열기",
 	"command.runInstall": "설치 실행"
->>>>>>> 8647b7c1
 }
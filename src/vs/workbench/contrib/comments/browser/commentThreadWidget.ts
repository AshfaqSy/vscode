/*---------------------------------------------------------------------------------------------
 *  Copyright (c) Microsoft Corporation. All rights reserved.
 *  Licensed under the MIT License. See License.txt in the project root for license information.
 *--------------------------------------------------------------------------------------------*/

import * as dom from 'vs/base/browser/dom';
import { ActionBar, ActionViewItem } from 'vs/base/browser/ui/actionbar/actionbar';
import { Action, IAction } from 'vs/base/common/actions';
import * as arrays from 'vs/base/common/arrays';
import { Color } from 'vs/base/common/color';
import { Emitter, Event } from 'vs/base/common/event';
<<<<<<< HEAD
import { IDisposable } from 'vs/base/common/lifecycle';
=======
import { IDisposable, DisposableStore } from 'vs/base/common/lifecycle';
>>>>>>> 79186fa0
import * as strings from 'vs/base/common/strings';
import { withNullAsUndefined } from 'vs/base/common/types';
import { URI } from 'vs/base/common/uri';
import { generateUuid } from 'vs/base/common/uuid';
import { IMarginData } from 'vs/editor/browser/controller/mouseTarget';
import { ICodeEditor, IEditorMouseEvent, MouseTargetType } from 'vs/editor/browser/editorBrowser';
import { IPosition } from 'vs/editor/common/core/position';
import { IRange, Range } from 'vs/editor/common/core/range';
import { ITextModel } from 'vs/editor/common/model';
import * as modes from 'vs/editor/common/modes';
import { IModelService } from 'vs/editor/common/services/modelService';
import { IModeService } from 'vs/editor/common/services/modeService';
import { MarkdownRenderer } from 'vs/editor/contrib/markdown/markdownRenderer';
import { peekViewBorder } from 'vs/editor/contrib/referenceSearch/referencesWidget';
import { ZoneWidget } from 'vs/editor/contrib/zoneWidget/zoneWidget';
import * as nls from 'vs/nls';
import { ContextAwareMenuEntryActionViewItem } from 'vs/platform/actions/browser/menuEntryActionViewItem';
import { IMenu, MenuItemAction } from 'vs/platform/actions/common/actions';
import { IContextKey, IContextKeyService } from 'vs/platform/contextkey/common/contextkey';
import { IContextMenuService } from 'vs/platform/contextview/browser/contextView';
import { IInstantiationService } from 'vs/platform/instantiation/common/instantiation';
import { IKeybindingService } from 'vs/platform/keybinding/common/keybinding';
import { INotificationService } from 'vs/platform/notification/common/notification';
import { IOpenerService } from 'vs/platform/opener/common/opener';
import { contrastBorder, editorForeground, focusBorder, inputValidationErrorBackground, inputValidationErrorBorder, inputValidationErrorForeground, textBlockQuoteBackground, textBlockQuoteBorder, textLinkActiveForeground, textLinkForeground, transparent } from 'vs/platform/theme/common/colorRegistry';
import { ITheme, IThemeService } from 'vs/platform/theme/common/themeService';
import { CommentFormActions } from 'vs/workbench/contrib/comments/browser/commentFormActions';
import { CommentGlyphWidget } from 'vs/workbench/contrib/comments/browser/commentGlyphWidget';
import { CommentMenus } from 'vs/workbench/contrib/comments/browser/commentMenus';
import { CommentNode } from 'vs/workbench/contrib/comments/browser/commentNode';
import { ICommentService } from 'vs/workbench/contrib/comments/browser/commentService';
import { CommentContextKeys } from 'vs/workbench/contrib/comments/common/commentContextKeys';
import { ICommentThreadWidget } from 'vs/workbench/contrib/comments/common/commentThreadWidget';
import { SimpleCommentEditor } from './simpleCommentEditor';

export const COMMENTEDITOR_DECORATION_KEY = 'commenteditordecoration';
const COLLAPSE_ACTION_CLASS = 'expand-review-action';
const COMMENT_SCHEME = 'comment';


let INMEM_MODEL_ID = 0;

export class ReviewZoneWidget extends ZoneWidget implements ICommentThreadWidget {
	private _headElement: HTMLElement;
	protected _headingLabel: HTMLElement;
	protected _actionbarWidget: ActionBar;
	private _bodyElement: HTMLElement;
	private _parentEditor: ICodeEditor;
	private _commentEditor: ICodeEditor;
	private _commentsElement: HTMLElement;
	private _commentElements: CommentNode[];
	private _commentForm: HTMLElement;
	private _reviewThreadReplyButton: HTMLElement;
	private _resizeObserver: any;
	private _onDidClose = new Emitter<ReviewZoneWidget | undefined>();
	private _onDidCreateThread = new Emitter<ReviewZoneWidget>();
	private _isExpanded?: boolean;
	private _collapseAction: Action;
	private _commentGlyph?: CommentGlyphWidget;
	private _submitActionsDisposables: IDisposable[];
	private readonly _globalToDispose = new DisposableStore();
	private _commentThreadDisposables: IDisposable[] = [];
	private _markdownRenderer: MarkdownRenderer;
	private _styleElement: HTMLStyleElement;
	private _formActions: HTMLElement | null;
	private _error: HTMLElement;
	private _contextKeyService: IContextKeyService;
	private _threadIsEmpty: IContextKey<boolean>;
	private _commentThreadContextValue: IContextKey<string>;
	private _commentEditorIsEmpty: IContextKey<boolean>;
	private _commentFormActions: CommentFormActions;

	public get owner(): string {
		return this._owner;
	}
	public get commentThread(): modes.CommentThread {
		return this._commentThread;
	}

	public get extensionId(): string | undefined {
		return this._commentThread.extensionId;
	}

	private _commentMenus: CommentMenus;

	constructor(
		editor: ICodeEditor,
		private _owner: string,
		private _commentThread: modes.CommentThread,
		private _pendingComment: string,
		@IInstantiationService private instantiationService: IInstantiationService,
		@IModeService private modeService: IModeService,
		@IModelService private modelService: IModelService,
		@IThemeService private themeService: IThemeService,
		@ICommentService private commentService: ICommentService,
		@IOpenerService private openerService: IOpenerService,
		@IKeybindingService private keybindingService: IKeybindingService,
		@INotificationService private notificationService: INotificationService,
		@IContextMenuService private contextMenuService: IContextMenuService,
		@IContextKeyService contextKeyService: IContextKeyService
	) {
		super(editor, { keepEditorSelection: true });
		this._contextKeyService = contextKeyService.createScoped(this.domNode);
		this._threadIsEmpty = CommentContextKeys.commentThreadIsEmpty.bindTo(this._contextKeyService);
		this._threadIsEmpty.set(!_commentThread.comments || !_commentThread.comments.length);
		this._commentThreadContextValue = contextKeyService.createKey('commentThread', _commentThread.contextValue);

		this._resizeObserver = null;
		this._isExpanded = _commentThread.collapsibleState === modes.CommentThreadCollapsibleState.Expanded;
		this._commentThreadDisposables = [];
		this._submitActionsDisposables = [];
		this._formActions = null;
		this._commentMenus = this.commentService.getCommentMenus(this._owner);
		this.create();

		this._styleElement = dom.createStyleSheet(this.domNode);
		this._globalToDispose.add(this.themeService.onThemeChange(this._applyTheme, this));
		this._globalToDispose.add(this.editor.onDidChangeConfiguration(e => {
			if (e.fontInfo) {
				this._applyTheme(this.themeService.getTheme());
			}
		}));
		this._applyTheme(this.themeService.getTheme());

		this._markdownRenderer = this._globalToDispose.add(new MarkdownRenderer(editor, this.modeService, this.openerService));
		this._parentEditor = editor;
	}

	public get onDidClose(): Event<ReviewZoneWidget | undefined> {
		return this._onDidClose.event;
	}

	public get onDidCreateThread(): Event<ReviewZoneWidget> {
		return this._onDidCreateThread.event;
	}

	public getPosition(): IPosition | undefined {
		if (this.position) {
			return this.position;
		}

		if (this._commentGlyph) {
			return withNullAsUndefined(this._commentGlyph.getPosition().position);
		}
		return undefined;
	}

	protected revealLine(lineNumber: number) {
		// we don't do anything here as we always do the reveal ourselves.
	}

	public reveal(commentId?: string) {
		if (!this._isExpanded) {
			this.show({ lineNumber: this._commentThread.range.startLineNumber, column: 1 }, 2);
		}

		if (commentId) {
			let height = this.editor.getLayoutInfo().height;
			let matchedNode = this._commentElements.filter(commentNode => commentNode.comment.commentId === commentId);
			if (matchedNode && matchedNode.length) {
				const commentThreadCoords = dom.getDomNodePagePosition(this._commentElements[0].domNode);
				const commentCoords = dom.getDomNodePagePosition(matchedNode[0].domNode);

				this.editor.setScrollTop(this.editor.getTopForLineNumber(this._commentThread.range.startLineNumber) - height / 2 + commentCoords.top - commentThreadCoords.top);
				return;
			}
		}

		this.editor.revealRangeInCenter(this._commentThread.range);
	}

	public getPendingComment(): string | null {
		if (this._commentEditor) {
			let model = this._commentEditor.getModel();

			if (model && model.getValueLength() > 0) { // checking length is cheap
				return model.getValue();
			}
		}

		return null;
	}

	protected _fillContainer(container: HTMLElement): void {
		this.setCssClass('review-widget');
		this._headElement = <HTMLDivElement>dom.$('.head');
		container.appendChild(this._headElement);
		this._fillHead(this._headElement);

		this._bodyElement = <HTMLDivElement>dom.$('.body');
		container.appendChild(this._bodyElement);

		dom.addDisposableListener(this._bodyElement, dom.EventType.FOCUS_IN, e => {
			this.commentService.setActiveCommentThread(this._commentThread);
		});
	}

	protected _fillHead(container: HTMLElement): void {
		let titleElement = dom.append(this._headElement, dom.$('.review-title'));

		this._headingLabel = dom.append(titleElement, dom.$('span.filename'));
		this.createThreadLabel();

		const actionsContainer = dom.append(this._headElement, dom.$('.review-actions'));
		this._actionbarWidget = new ActionBar(actionsContainer, {
			actionViewItemProvider: (action: IAction) => {
				if (action instanceof MenuItemAction) {
					let item = new ContextAwareMenuEntryActionViewItem(action, this.keybindingService, this.notificationService, this.contextMenuService);
					return item;
				} else {
					let item = new ActionViewItem({}, action, { label: false, icon: true });
					return item;
				}
			}
		});

		this._disposables.add(this._actionbarWidget);

		this._collapseAction = new Action('review.expand', nls.localize('label.collapse', "Collapse"), COLLAPSE_ACTION_CLASS, true, () => this.collapse());

		const menu = this._commentMenus.getCommentThreadTitleActions(this._commentThread, this._contextKeyService);
		this.setActionBarActions(menu);

		this._disposables.add(menu);
		this._disposables.add(menu.onDidChange(e => {
			this.setActionBarActions(menu);
		}));

		this._actionbarWidget.context = this._commentThread;
	}

	private setActionBarActions(menu: IMenu): void {
		const groups = menu.getActions({ shouldForwardArgs: true }).reduce((r, [, actions]) => [...r, ...actions], <MenuItemAction[]>[]);
		this._actionbarWidget.clear();
		this._actionbarWidget.push([...groups, this._collapseAction], { label: false, icon: true });
	}

	public collapse(): Promise<void> {
		if (this._commentThread.comments && this._commentThread.comments.length === 0) {
			this.dispose();
			return Promise.resolve();
		}

		this.hide();
		return Promise.resolve();
	}

	public getGlyphPosition(): number {
		if (this._commentGlyph) {
			return this._commentGlyph.getPosition().position!.lineNumber;
		}
		return 0;
	}

	toggleExpand(lineNumber: number) {
		if (this._isExpanded) {
			this.hide();
			if (!this._commentThread.comments || !this._commentThread.comments.length) {
				this.dispose();
			}
		} else {
			this.show({ lineNumber: lineNumber, column: 1 }, 2);
		}
	}

	async update(commentThread: modes.CommentThread) {
		const oldCommentsLen = this._commentElements.length;
		const newCommentsLen = commentThread.comments ? commentThread.comments.length : 0;
		this._threadIsEmpty.set(!newCommentsLen);

		let commentElementsToDel: CommentNode[] = [];
		let commentElementsToDelIndex: number[] = [];
		for (let i = 0; i < oldCommentsLen; i++) {
			let comment = this._commentElements[i].comment;
			let newComment = commentThread.comments ? commentThread.comments.filter(c => c.commentId === comment.commentId) : [];

			if (newComment.length) {
				this._commentElements[i].update(newComment[0]);
			} else {
				commentElementsToDelIndex.push(i);
				commentElementsToDel.push(this._commentElements[i]);
			}
		}

		// del removed elements
		for (let i = commentElementsToDel.length - 1; i >= 0; i--) {
			this._commentElements.splice(commentElementsToDelIndex[i], 1);
			this._commentsElement.removeChild(commentElementsToDel[i].domNode);
		}

		let lastCommentElement: HTMLElement | null = null;
		let newCommentNodeList: CommentNode[] = [];
		for (let i = newCommentsLen - 1; i >= 0; i--) {
			let currentComment = commentThread.comments![i];
			let oldCommentNode = this._commentElements.filter(commentNode => commentNode.comment.commentId === currentComment.commentId);
			if (oldCommentNode.length) {
				oldCommentNode[0].update(currentComment);
				lastCommentElement = oldCommentNode[0].domNode;
				newCommentNodeList.unshift(oldCommentNode[0]);
			} else {
				const newElement = this.createNewCommentNode(currentComment);

				newCommentNodeList.unshift(newElement);
				if (lastCommentElement) {
					this._commentsElement.insertBefore(newElement.domNode, lastCommentElement);
					lastCommentElement = newElement.domNode;
				} else {
					this._commentsElement.appendChild(newElement.domNode);
					lastCommentElement = newElement.domNode;
				}
			}
		}

		this._commentThread = commentThread;
		this._commentElements = newCommentNodeList;
		this.createThreadLabel();

		if (this._formActions && this._commentEditor.hasModel()) {
			dom.clearNode(this._formActions);
			const model = this._commentEditor.getModel();
			this.createCommentWidgetActions(this._formActions, model);
		}

		// Move comment glyph widget and show position if the line has changed.
		const lineNumber = this._commentThread.range.startLineNumber;
		let shouldMoveWidget = false;
		if (this._commentGlyph) {
			if (this._commentGlyph.getPosition().position!.lineNumber !== lineNumber) {
				shouldMoveWidget = true;
				this._commentGlyph.setLineNumber(lineNumber);
			}
		}

		if (!this._reviewThreadReplyButton) {
			this.createReplyButton();
		}

		if (this._commentThread.comments && this._commentThread.comments.length === 0) {
			this.expandReplyArea();
		}

		if (shouldMoveWidget && this._isExpanded) {
			this.show({ lineNumber, column: 1 }, 2);
		}

		if (this._commentThread.collapsibleState === modes.CommentThreadCollapsibleState.Expanded) {
			this.show({ lineNumber, column: 1 }, 2);
		} else {
			this.hide();
		}

		if (this._commentThread.contextValue) {
			this._commentThreadContextValue.set(this._commentThread.contextValue);
		} else {
			this._commentThreadContextValue.reset();
		}
	}

	protected _onWidth(widthInPixel: number): void {
		this._commentEditor.layout({ height: 5 * 18, width: widthInPixel - 54 /* margin 20px * 10 + scrollbar 14px*/ });
	}

	protected _doLayout(heightInPixel: number, widthInPixel: number): void {
		this._commentEditor.layout({ height: 5 * 18, width: widthInPixel - 54 /* margin 20px * 10 + scrollbar 14px*/ });
	}

	display(lineNumber: number) {
		this._commentGlyph = new CommentGlyphWidget(this.editor, lineNumber);

		this._disposables.add(this.editor.onMouseDown(e => this.onEditorMouseDown(e)));
		this._disposables.add(this.editor.onMouseUp(e => this.onEditorMouseUp(e)));

		let headHeight = Math.ceil(this.editor.getConfiguration().lineHeight * 1.2);
		this._headElement.style.height = `${headHeight}px`;
		this._headElement.style.lineHeight = this._headElement.style.height;

		this._commentsElement = dom.append(this._bodyElement, dom.$('div.comments-container'));
		this._commentsElement.setAttribute('role', 'presentation');

		this._commentElements = [];
		if (this._commentThread.comments) {
			for (const comment of this._commentThread.comments) {
				const newCommentNode = this.createNewCommentNode(comment);

				this._commentElements.push(newCommentNode);
				this._commentsElement.appendChild(newCommentNode.domNode);
			}
		}

		const hasExistingComments = this._commentThread.comments && this._commentThread.comments.length > 0;
		this._commentForm = dom.append(this._bodyElement, dom.$('.comment-form'));
		this._commentEditor = this.instantiationService.createInstance(SimpleCommentEditor, this._commentForm, SimpleCommentEditor.getEditorOptions(), this._parentEditor, this);
		this._commentEditorIsEmpty = CommentContextKeys.commentIsEmpty.bindTo(this._contextKeyService);
		this._commentEditorIsEmpty.set(!this._pendingComment);

		const modeId = generateUuid() + '-' + (hasExistingComments ? this._commentThread.threadId : ++INMEM_MODEL_ID);
		const params = JSON.stringify({
			extensionId: this.extensionId,
			commentThreadId: this.commentThread.threadId
		});

		let resource = URI.parse(`${COMMENT_SCHEME}://${this.extensionId}/commentinput-${modeId}.md?${params}`); // TODO. Remove params once extensions adopt authority.
		let commentController = this.commentService.getCommentController(this.owner);
		if (commentController) {
			resource = resource.with({ authority: commentController.id });
		}

		const model = this.modelService.createModel(this._pendingComment || '', this.modeService.createByFilepathOrFirstLine(resource), resource, false);
		this._disposables.add(model);
		this._commentEditor.setModel(model);
		this._disposables.add(this._commentEditor);
		this._disposables.add(this._commentEditor.getModel()!.onDidChangeContent(() => {
			this.setCommentEditorDecorations();
			this._commentEditorIsEmpty.set(!this._commentEditor.getValue());
		}));

		this.createTextModelListener();

		this.setCommentEditorDecorations();

		// Only add the additional step of clicking a reply button to expand the textarea when there are existing comments
		if (hasExistingComments) {
			this.createReplyButton();
		} else {
			if (this._commentThread.comments && this._commentThread.comments.length === 0) {
				this.expandReplyArea();
			}
		}

		this._error = dom.append(this._commentForm, dom.$('.validation-error.hidden'));

		this._formActions = dom.append(this._commentForm, dom.$('.form-actions'));
		this.createCommentWidgetActions(this._formActions, model);
		this.createCommentWidgetActionsListener();

		this._resizeObserver = new MutationObserver(this._refresh.bind(this));

		this._resizeObserver.observe(this._bodyElement, {
			attributes: true,
			childList: true,
			characterData: true,
			subtree: true
		});

		if (this._commentThread.collapsibleState === modes.CommentThreadCollapsibleState.Expanded) {
			this.show({ lineNumber: lineNumber, column: 1 }, 2);
		}

		// If there are no existing comments, place focus on the text area. This must be done after show, which also moves focus.
		// if this._commentThread.comments is undefined, it doesn't finish initialization yet, so we don't focus the editor immediately.
		if (this._commentThread.comments && !this._commentThread.comments.length) {
			this._commentEditor.focus();
		} else if (this._commentEditor.getModel()!.getValueLength() > 0) {
			this.expandReplyArea();
		}
	}

	private createTextModelListener() {
		this._commentThreadDisposables.push(this._commentEditor.onDidFocusEditorWidget(() => {
			this._commentThread.input = {
				uri: this._commentEditor.getModel()!.uri,
				value: this._commentEditor.getValue()
			};
			this.commentService.setActiveCommentThread(this._commentThread);
		}));

		this._commentThreadDisposables.push(this._commentEditor.getModel()!.onDidChangeContent(() => {
			let modelContent = this._commentEditor.getValue();
			if (this._commentThread.input && this._commentThread.input.uri === this._commentEditor.getModel()!.uri && this._commentThread.input.value !== modelContent) {
				let newInput: modes.CommentInput = this._commentThread.input;
				newInput.value = modelContent;
				this._commentThread.input = newInput;
			}
			this.commentService.setActiveCommentThread(this._commentThread);
		}));

		this._commentThreadDisposables.push(this._commentThread.onDidChangeInput(input => {
			let thread = this._commentThread;

			if (thread.input && thread.input.uri !== this._commentEditor.getModel()!.uri) {
				return;
			}
			if (!input) {
				return;
			}

			if (this._commentEditor.getValue() !== input.value) {
				this._commentEditor.setValue(input.value);

				if (input.value === '') {
					this._pendingComment = '';
					if (dom.hasClass(this._commentForm, 'expand')) {
						dom.removeClass(this._commentForm, 'expand');
					}
					this._commentEditor.getDomNode()!.style.outline = '';
					this._error.textContent = '';
					dom.addClass(this._error, 'hidden');
				}
			}
		}));

		this._commentThreadDisposables.push(this._commentThread.onDidChangeComments(async _ => {
			await this.update(this._commentThread);
		}));

		this._commentThreadDisposables.push(this._commentThread.onDidChangeLabel(_ => {
			this.createThreadLabel();
		}));
	}

	private createCommentWidgetActionsListener() {
		this._commentThreadDisposables.push(this._commentThread.onDidChangeRange(range => {
			// Move comment glyph widget and show position if the line has changed.
			const lineNumber = this._commentThread.range.startLineNumber;
			let shouldMoveWidget = false;
			if (this._commentGlyph) {
				if (this._commentGlyph.getPosition().position!.lineNumber !== lineNumber) {
					shouldMoveWidget = true;
					this._commentGlyph.setLineNumber(lineNumber);
				}
			}

			if (shouldMoveWidget && this._isExpanded) {
				this.show({ lineNumber, column: 1 }, 2);
			}
		}));

		this._commentThreadDisposables.push(this._commentThread.onDidChangeCollasibleState(state => {
			if (state === modes.CommentThreadCollapsibleState.Expanded && !this._isExpanded) {
				const lineNumber = this._commentThread.range.startLineNumber;

				this.show({ lineNumber, column: 1 }, 2);
				return;
			}

			if (state === modes.CommentThreadCollapsibleState.Collapsed && this._isExpanded) {
				this.hide();
				return;
			}
		}));
	}

	private getActiveComment(): CommentNode | ReviewZoneWidget {
		return this._commentElements.filter(node => node.isEditing)[0] || this;
	}

	/**
	 * Command based actions.
	 */
	private createCommentWidgetActions(container: HTMLElement, model: ITextModel) {
		const commentThread = this._commentThread;

		const menu = this._commentMenus.getCommentThreadActions(commentThread, this._contextKeyService);

		this._disposables.add(menu);
		this._disposables.add(menu.onDidChange(() => {
			this._commentFormActions.setActions(menu);
		}));

		this._commentFormActions = new CommentFormActions(container, async (action: IAction) => {
			if (!commentThread.comments || !commentThread.comments.length) {
				let newPosition = this.getPosition();

				if (newPosition) {
					this.commentService.updateCommentThreadTemplate(this.owner, commentThread.commentThreadHandle, new Range(newPosition.lineNumber, 1, newPosition.lineNumber, 1));
				}
			}
			action.run({
				thread: this._commentThread,
				text: this._commentEditor.getValue(),
				$mid: 8
			});

			this.hideReplyArea();
		}, this.themeService);

		this._commentFormActions.setActions(menu);
	}

	private createNewCommentNode(comment: modes.Comment): CommentNode {
		let newCommentNode = this.instantiationService.createInstance(CommentNode,
			this._commentThread,
			comment,
			this.owner,
			this.editor.getModel()!.uri,
			this._parentEditor,
			this,
			this._markdownRenderer);

		this._disposables.add(newCommentNode);
		this._disposables.add(newCommentNode.onDidDelete(deletedNode => {
			const deletedNodeId = deletedNode.comment.commentId;
			const deletedElementIndex = arrays.firstIndex(this._commentElements, commentNode => commentNode.comment.commentId === deletedNodeId);
			if (deletedElementIndex > -1) {
				this._commentElements.splice(deletedElementIndex, 1);
			}

			const deletedCommentIndex = arrays.firstIndex(this._commentThread.comments!, comment => comment.commentId === deletedNodeId);
			if (deletedCommentIndex > -1) {
				this._commentThread.comments!.splice(deletedCommentIndex, 1);
			}

			this._commentsElement.removeChild(deletedNode.domNode);
			deletedNode.dispose();

			if (this._commentThread.comments!.length === 0) {
				this.dispose();
			}
		}));

		return newCommentNode;
	}

	async submitComment(): Promise<void> {
		const activeComment = this.getActiveComment();
		if (activeComment instanceof ReviewZoneWidget) {
			if (this._commentFormActions) {
				this._commentFormActions.triggerDefaultAction();
			}
		}
	}

	private createThreadLabel() {
		let label: string | undefined;
		label = this._commentThread.label;

		if (label === undefined) {
			if (this._commentThread.comments && this._commentThread.comments.length) {
				const participantsList = this._commentThread.comments.filter(arrays.uniqueFilter(comment => comment.userName)).map(comment => `@${comment.userName}`).join(', ');
				label = nls.localize('commentThreadParticipants', "Participants: {0}", participantsList);
			} else {
				label = nls.localize('startThread', "Start discussion");
			}
		}

		if (label) {
			this._headingLabel.innerHTML = strings.escape(label);
			this._headingLabel.setAttribute('aria-label', label);
		}
	}

	private expandReplyArea() {
		if (!dom.hasClass(this._commentForm, 'expand')) {
			dom.addClass(this._commentForm, 'expand');
			this._commentEditor.focus();
		}
	}

	private hideReplyArea() {
		this._commentEditor.setValue('');
		this._pendingComment = '';
		if (dom.hasClass(this._commentForm, 'expand')) {
			dom.removeClass(this._commentForm, 'expand');
		}
		this._commentEditor.getDomNode()!.style.outline = '';
		this._error.textContent = '';
		dom.addClass(this._error, 'hidden');
	}

	private createReplyButton() {
		this._reviewThreadReplyButton = <HTMLButtonElement>dom.append(this._commentForm, dom.$('button.review-thread-reply-button'));
		this._reviewThreadReplyButton.title = nls.localize('reply', "Reply...");

		this._reviewThreadReplyButton.textContent = nls.localize('reply', "Reply...");
		// bind click/escape actions for reviewThreadReplyButton and textArea
		this._disposables.add(dom.addDisposableListener(this._reviewThreadReplyButton, 'click', _ => this.expandReplyArea()));
		this._disposables.add(dom.addDisposableListener(this._reviewThreadReplyButton, 'focus', _ => this.expandReplyArea()));

		this._commentEditor.onDidBlurEditorWidget(() => {
			if (this._commentEditor.getModel()!.getValueLength() === 0 && dom.hasClass(this._commentForm, 'expand')) {
				dom.removeClass(this._commentForm, 'expand');
			}
		});
	}

	_refresh() {
		if (this._isExpanded && this._bodyElement) {
			let dimensions = dom.getClientArea(this._bodyElement);
			const headHeight = Math.ceil(this.editor.getConfiguration().lineHeight * 1.2);
			const lineHeight = this.editor.getConfiguration().lineHeight;
			const arrowHeight = Math.round(lineHeight / 3);
			const frameThickness = Math.round(lineHeight / 9) * 2;

			const computedLinesNumber = Math.ceil((headHeight + dimensions.height + arrowHeight + frameThickness + 8 /** margin bottom to avoid margin collapse */) / lineHeight);

			let currentPosition = this.getPosition();

			if (this._viewZone && currentPosition && currentPosition.lineNumber !== this._viewZone.afterLineNumber) {
				this._viewZone.afterLineNumber = currentPosition.lineNumber;
			}

			this._relayout(computedLinesNumber);
		}
	}

	private setCommentEditorDecorations() {
		const model = this._commentEditor && this._commentEditor.getModel();
		if (model) {
			const valueLength = model.getValueLength();
			const hasExistingComments = this._commentThread.comments && this._commentThread.comments.length > 0;
			const placeholder = valueLength > 0
				? ''
				: hasExistingComments
					? nls.localize('reply', "Reply...")
					: nls.localize('newComment', "Type a new comment");
			const decorations = [{
				range: {
					startLineNumber: 0,
					endLineNumber: 0,
					startColumn: 0,
					endColumn: 1
				},
				renderOptions: {
					after: {
						contentText: placeholder,
						color: `${transparent(editorForeground, 0.4)(this.themeService.getTheme())}`
					}
				}
			}];

			this._commentEditor.setDecorations(COMMENTEDITOR_DECORATION_KEY, decorations);
		}
	}

	private mouseDownInfo: { lineNumber: number } | null;

	private onEditorMouseDown(e: IEditorMouseEvent): void {
		this.mouseDownInfo = null;

		const range = e.target.range;

		if (!range) {
			return;
		}

		if (!e.event.leftButton) {
			return;
		}

		if (e.target.type !== MouseTargetType.GUTTER_LINE_DECORATIONS) {
			return;
		}

		const data = e.target.detail as IMarginData;
		const gutterOffsetX = data.offsetX - data.glyphMarginWidth - data.lineNumbersWidth - data.glyphMarginLeft;

		// don't collide with folding and git decorations
		if (gutterOffsetX > 14) {
			return;
		}

		this.mouseDownInfo = { lineNumber: range.startLineNumber };
	}

	private onEditorMouseUp(e: IEditorMouseEvent): void {
		if (!this.mouseDownInfo) {
			return;
		}

		const { lineNumber } = this.mouseDownInfo;
		this.mouseDownInfo = null;

		const range = e.target.range;

		if (!range || range.startLineNumber !== lineNumber) {
			return;
		}

		if (e.target.type !== MouseTargetType.GUTTER_LINE_DECORATIONS) {
			return;
		}

		if (!e.target.element) {
			return;
		}

		if (this._commentGlyph && this._commentGlyph.getPosition().position!.lineNumber !== lineNumber) {
			return;
		}

		if (e.target.element.className.indexOf('comment-thread') >= 0) {
			this.toggleExpand(lineNumber);
		}
	}

	private _applyTheme(theme: ITheme) {
		const borderColor = theme.getColor(peekViewBorder) || Color.transparent;
		this.style({
			arrowColor: borderColor,
			frameColor: borderColor
		});

		const content: string[] = [];
		const linkColor = theme.getColor(textLinkForeground);
		if (linkColor) {
			content.push(`.monaco-editor .review-widget .body .comment-body a { color: ${linkColor} }`);
		}

		const linkActiveColor = theme.getColor(textLinkActiveForeground);
		if (linkActiveColor) {
			content.push(`.monaco-editor .review-widget .body .comment-body a:hover, a:active { color: ${linkActiveColor} }`);
		}

		const focusColor = theme.getColor(focusBorder);
		if (focusColor) {
			content.push(`.monaco-editor .review-widget .body .comment-body a:focus { outline: 1px solid ${focusColor}; }`);
			content.push(`.monaco-editor .review-widget .body .monaco-editor.focused { outline: 1px solid ${focusColor}; }`);
		}

		const blockQuoteBackground = theme.getColor(textBlockQuoteBackground);
		if (blockQuoteBackground) {
			content.push(`.monaco-editor .review-widget .body .review-comment blockquote { background: ${blockQuoteBackground}; }`);
		}

		const blockQuoteBOrder = theme.getColor(textBlockQuoteBorder);
		if (blockQuoteBOrder) {
			content.push(`.monaco-editor .review-widget .body .review-comment blockquote { border-color: ${blockQuoteBOrder}; }`);
		}

		const hcBorder = theme.getColor(contrastBorder);
		if (hcBorder) {
			content.push(`.monaco-editor .review-widget .body .comment-form .review-thread-reply-button { outline-color: ${hcBorder}; }`);
			content.push(`.monaco-editor .review-widget .body .monaco-editor { outline: 1px solid ${hcBorder}; }`);
		}

		const errorBorder = theme.getColor(inputValidationErrorBorder);
		if (errorBorder) {
			content.push(`.monaco-editor .review-widget .validation-error { border: 1px solid ${errorBorder}; }`);
		}

		const errorBackground = theme.getColor(inputValidationErrorBackground);
		if (errorBackground) {
			content.push(`.monaco-editor .review-widget .validation-error { background: ${errorBackground}; }`);
		}

		const errorForeground = theme.getColor(inputValidationErrorForeground);
		if (errorForeground) {
			content.push(`.monaco-editor .review-widget .body .comment-form .validation-error { color: ${errorForeground}; }`);
		}

		const fontInfo = this.editor.getConfiguration().fontInfo;
		content.push(`.monaco-editor .review-widget .body code {
			font-family: ${fontInfo.fontFamily};
			font-size: ${fontInfo.fontSize}px;
			font-weight: ${fontInfo.fontWeight};
		}`);

		this._styleElement.innerHTML = content.join('\n');

		// Editor decorations should also be responsive to theme changes
		this.setCommentEditorDecorations();
	}

	show(rangeOrPos: IRange | IPosition, heightInLines: number): void {
		this._isExpanded = true;
		super.show(rangeOrPos, heightInLines);
		this._refresh();
	}

	hide() {
		this._isExpanded = false;
		// Focus the container so that the comment editor will be blurred before it is hidden
		this.editor.focus();
		super.hide();
	}

	dispose() {
		super.dispose();
		if (this._resizeObserver) {
			this._resizeObserver.disconnect();
			this._resizeObserver = null;
		}

		if (this._commentGlyph) {
			this._commentGlyph.dispose();
			this._commentGlyph = undefined;
		}

		this._globalToDispose.dispose();
		this._commentThreadDisposables.forEach(global => global.dispose());
		this._submitActionsDisposables.forEach(local => local.dispose());
		this._onDidClose.fire(undefined);
	}
}<|MERGE_RESOLUTION|>--- conflicted
+++ resolved
@@ -9,11 +9,7 @@
 import * as arrays from 'vs/base/common/arrays';
 import { Color } from 'vs/base/common/color';
 import { Emitter, Event } from 'vs/base/common/event';
-<<<<<<< HEAD
-import { IDisposable } from 'vs/base/common/lifecycle';
-=======
 import { IDisposable, DisposableStore } from 'vs/base/common/lifecycle';
->>>>>>> 79186fa0
 import * as strings from 'vs/base/common/strings';
 import { withNullAsUndefined } from 'vs/base/common/types';
 import { URI } from 'vs/base/common/uri';

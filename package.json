--- conflicted
+++ resolved
@@ -112,11 +112,7 @@
     "css-loader": "^3.2.0",
     "debounce": "^1.0.0",
     "deemon": "^1.4.0",
-<<<<<<< HEAD
     "electron": "11.0.3",
-=======
-    "electron": "9.3.5",
->>>>>>> 3fb2f6f9
     "electron-rebuild": "2.0.3",
     "eslint": "6.8.0",
     "eslint-plugin-jsdoc": "^19.1.0",
